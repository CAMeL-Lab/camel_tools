--- conflicted
+++ resolved
@@ -81,13 +81,9 @@
     'emoji',
     'pyrsistent',
     'tabulate',
-<<<<<<< HEAD
     'flask',
     'tqdm'
-=======
-    'tqdm',
-    'muddler',
->>>>>>> 4d00e4e4
+    'muddler'
 ]
 
 INSTALL_REQUIRES_NOT_WINDOWS = [
